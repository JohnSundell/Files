--- conflicted
+++ resolved
@@ -249,6 +249,7 @@
         guard path != "/" else { return nil }
         let url = URL(fileURLWithPath: path)
         let components = url.pathComponents.dropFirst().dropLast()
+        guard !components.isEmpty else { return "/" }
         return "/" + components.joined(separator: "/") + "/"
     }
 
@@ -741,9 +742,6 @@
         return try (try? subfolder(at: path)) ?? createSubfolder(at: path)
     }
 
-<<<<<<< HEAD
-        return pathComponents.isEmpty ? "/" : pathComponents.joined(separator: "/")
-=======
     /// Create a new subfolder with a given name. If a subfolder with the given
     /// name already exists, then it will be returned without modification.
     /// - parameter name: The name of the subfolder.
@@ -751,7 +749,6 @@
     @discardableResult
     func createSubfolderIfNeeded(withName name: String) throws -> Folder {
         return try (try? subfolder(named: name)) ?? createSubfolder(named: name)
->>>>>>> 7f6c515e
     }
 
     /// Return a file at a given path within this folder.
